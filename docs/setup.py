--- conflicted
+++ resolved
@@ -58,17 +58,12 @@
 if os.path.exists(build_dir):
     shutil.rmtree(build_dir)
 
-<<<<<<< HEAD
-for name in ["canvas-layout", "cartesian-axes", "color", "convenience", "data-tables", "labels-and-legends", "markers", "matrix-visualization", "rendering", "table-axes", "text", "tick-locators", "tutorial", "units"]:
-  convert_notebook(name)
-=======
 for name in [
         "canvas-layout",
         "cartesian-axes",
         "color",
         "convenience",
         "data-tables",
-        "embedding",
         "labels-and-legends",
         "markers",
         "matrix-visualization",
@@ -79,7 +74,6 @@
         "tutorial",
         "units"]:
     convert_notebook(name)
->>>>>>> 070e9591
 
 # Generate the HTML documentation.
 subprocess.check_call(["make", "html"], cwd=docs_dir)