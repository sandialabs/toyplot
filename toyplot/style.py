--- conflicted
+++ resolved
@@ -33,35 +33,4 @@
         if declaration:
             key, value = declaration.split(":")
             result[key] = value
-<<<<<<< HEAD
-    return result
-
-def _color_fixup(styles):
-    """It turns-out that many applications and libraries (Inkscape, Adobe Illustrator, Qt)
-    don't handle CSS rgba() colors correctly.  So convert them to CSS rgb colors and use
-    fill-opacity / stroke-opacity instead."""
-
-    if "fill" in styles:
-        color = toyplot.color.css(styles["fill"])
-        if color is not None:
-            opacity = float(styles.get("fill-opacity", 1.0))
-            styles["fill"] = "rgb(%.3g%%,%.3g%%,%.3g%%)" % (
-                color["r"] * 100, color["g"] * 100, color["b"] * 100)
-            styles["fill-opacity"] = str(color["a"] * opacity)
-    if "stroke" in styles:
-        color = toyplot.color.css(styles["stroke"])
-        if color is not None:
-            opacity = float(styles.get("stroke-opacity", 1.0))
-            styles["stroke"] = "rgb(%.3g%%,%.3g%%,%.3g%%)" % (
-                color["r"] * 100, color["g"] * 100, color["b"] * 100)
-            styles["stroke-opacity"] = str(color["a"] * opacity)
-
-    return styles
-
-def to_css(*styles):
-    style = _color_fixup(combine(*styles))
-    return ";".join(["%s:%s" % (key, value) for key, value in sorted(style.items())])
-
-=======
-    return result
->>>>>>> 4ca41196
+    return result